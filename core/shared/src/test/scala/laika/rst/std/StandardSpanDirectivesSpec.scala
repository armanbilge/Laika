/*
 * Copyright 2012-2020 the original author or authors.
 *
 * Licensed under the Apache License, Version 2.0 (the "License");
 * you may not use this file except in compliance with the License.
 * You may obtain a copy of the License at
 *
 *      http://www.apache.org/licenses/LICENSE-2.0
 *
 * Unless required by applicable law or agreed to in writing, software
 * distributed under the License is distributed on an "AS IS" BASIS,
 * WITHOUT WARRANTIES OR CONDITIONS OF ANY KIND, either express or implied.
 * See the License for the specific language governing permissions and
 * limitations under the License.
 */

package laika.rst.std

import laika.api.{ MarkupParser, RenderPhaseRewrite }
import laika.ast.Path.Root
import laika.ast.RelativePath.CurrentTree
import laika.ast._
import laika.ast.sample.ParagraphCompanionShortcuts
import laika.format.{ AST, ReStructuredText }
import laika.parse.markup.DocumentParser.TransformationError
<<<<<<< HEAD
=======
import laika.rewrite.link.LinkValidation
>>>>>>> 986a9acd
import laika.time.PlatformDateTime
import munit.FunSuite

/** @author Jens Halm
  */
class StandardSpanDirectivesSpec extends FunSuite with ParagraphCompanionShortcuts
    with RenderPhaseRewrite {

  private val imgTarget = InternalTarget(CurrentTree / "picture.jpg")

  private val parser = MarkupParser.of(ReStructuredText).build

  def parse(input: String): Either[TransformationError, RootElement] =
    parser
      .parse(input, Root / "test.rst")
      .flatMap(rewrite(parser, AST))
      .map(_.content)

  def run(input: String, expected: Block*)(implicit loc: munit.Location): Unit =
    assertEquals(parse(input), Right(RootElement(expected)))

  test("image - without options") {
    val input = """.. |subst| image:: picture.jpg
                  |
                  |Some |subst|""".stripMargin
    run(input, p(Text("Some "), Image(imgTarget)))
  }

  test("image - with alt option") {
    val input = """.. |subst| image:: picture.jpg
                  | :alt: alt
                  |
                  |Some |subst|""".stripMargin
    run(input, p(Text("Some "), Image(imgTarget, alt = Some("alt"))))
  }

  test("image - with target option with a simple reference") {
    val input = """.. |subst| image:: picture.jpg
                  | :target: ref_
                  |
                  |.. _ref: http://foo.com/
                  |
                  |Some |subst|""".stripMargin
    run(input, p(Text("Some "), SpanLink.external("http://foo.com/")(Image(imgTarget))))
  }

  test("image - with target option with a phrase reference") {
    val input = """.. |subst| image:: picture.jpg
                  | :target: `some ref`_
                  |
                  |.. _`some ref`: http://foo.com/
                  |
                  |Some |subst|""".stripMargin
    run(input, p(Text("Some "), SpanLink.external("http://foo.com/")(Image(imgTarget))))
  }

  test("image - with target option with a uri") {
    val input = """.. |subst| image:: picture.jpg
                  | :target: http://foo.com/
                  |
                  |Some |subst|""".stripMargin
    run(input, p(Text("Some "), SpanLink.external("http://foo.com/")(Image(imgTarget))))
  }

  test("image - with class option") {
    val input = """.. |subst| image:: picture.jpg
                  | :class: foo
                  |
                  |Some |subst|""".stripMargin
    run(input, p(Text("Some "), Image(imgTarget, options = Styles("foo"))))
  }

  test("image - with align option") {
    val input = """.. |subst| image:: picture.jpg
                  | :align: top
                  |
                  |Some |subst|""".stripMargin
    run(input, p(Text("Some "), Image(imgTarget, options = Styles("align-top"))))
  }

  test("image - with width and height options") {
    val input          = """.. |subst| image:: picture.jpg
                  | :width: 200px
                  | :height: 120px
                  |
                  |Some |subst|""".stripMargin
    val expectedWidth  = Some(LengthUnit.px(200))
    val expectedHeight = Some(LengthUnit.px(120))
    run(input, p(Text("Some "), Image(imgTarget, width = expectedWidth, height = expectedHeight)))
  }

  test("image - with scale option") {
    val input          = """.. |subst| image:: picture.jpg
                  | :width: 200 px
                  | :height: 120 px
                  | :scale: 50%
                  |
                  |Some |subst|""".stripMargin
    val expectedWidth  = Some(LengthUnit.px(100))
    val expectedHeight = Some(LengthUnit.px(60))
    run(input, p(Text("Some "), Image(imgTarget, width = expectedWidth, height = expectedHeight)))
  }

  test("replace - regular inline markup") {
    val input = """.. |subst| replace:: *text* here
                  |
                  |Some |subst|""".stripMargin
    run(input, p(Text("Some "), SpanSequence(Emphasized("text"), Text(" here"))))
  }

  test("date - using the default pattern when no pattern is specified") {
    val input = """.. |subst| date::
                  |
                  |Some |subst|""".stripMargin
    val date  = PlatformDateTime.format(PlatformDateTime.now, "yyyy-MM-dd").toOption.get
    run(input, p(Text(s"Some $date")))
  }

  test("date - custom pattern") {
    val input = """.. |subst| date:: yyyy-MMM-dd
                  |
                  |Some |subst|""".stripMargin
    val date  = PlatformDateTime.format(PlatformDateTime.now, "yyyy-MMM-dd").toOption.get
    run(input, p(Text(s"Some $date")))
  }

  test("date - custom pattern with a time component") {

    /* Avoid flaky tests caused by potential time differences (1 second offset),
     * in particular when run on GitHub Actions with Scala.js
     */
    def stripMinutesAndSeconds(root: RootElement): RootElement =
      root.rewriteSpans { case Text(str, opt) =>
        Replace(Text(str.replaceFirst("[:]\\d\\d:\\d\\d", ":00:00"), opt))
      }

    val format = "yyyy-MM-dd HH:mm:ss"
    val input  = s""".. |subst| date:: $format
                   |
                   |Some |subst|""".stripMargin
    val date   = PlatformDateTime.format(PlatformDateTime.now, format).toOption.get
    val result = stripMinutesAndSeconds(RootElement(p(Text(s"Some $date"))))
    assertEquals(parse(input).map(stripMinutesAndSeconds), Right(result))
  }

  test("unicode - hex values starting with '0x' intertwined with normal text") {
    val input = """.. |subst| unicode:: 0xA9 Company
                  |
                  |Copyright |subst|""".stripMargin
    run(input, p(Text("Copyright " + '\u00a9'.toString + " Company")))
  }

  test("unicode - hex values starting with 'x' intertwined with normal text") {
    val input = """.. |subst| unicode:: xA9 Company
                  |
                  |Copyright |subst|""".stripMargin
    run(input, p(Text("Copyright " + '\u00a9'.toString + " Company")))
  }

  test("unicode - hex values starting with '\\x' intertwined with normal text") {
    val input = """.. |subst| unicode:: \xA9 Company
                  |
                  |Copyright |subst|""".stripMargin
    run(input, p(Text("Copyright " + '\u00a9'.toString + " Company")))
  }

  test("unicode - hex values starting with 'U+' intertwined with normal text") {
    val input = """.. |subst| unicode:: U+A9 Company
                  |
                  |Copyright |subst|""".stripMargin
    run(input, p(Text("Copyright " + '\u00a9'.toString + " Company")))
  }

  test("unicode - hex values starting with 'u' intertwined with normal text") {
    val input = """.. |subst| unicode:: uA9 Company
                  |
                  |Copyright |subst|""".stripMargin
    run(input, p(Text("Copyright " + '\u00a9'.toString + " Company")))
  }

  test("unicode - hex values starting with '\\u' intertwined with normal text") {
    val input = """.. |subst| unicode:: \""" + """uA9 Company
                                                 |
                                                 |Copyright |subst|""".stripMargin
    run(input, p(Text("Copyright " + '\u00a9'.toString + " Company")))
  }

  test("unicode - hex values as XML-style entities intertwined with normal text") {
    val input = """.. |subst| unicode:: &#xA9; Company
                  |
                  |Copyright |subst|""".stripMargin
    run(input, p(Text("Copyright " + '\u00a9'.toString + " Company")))
  }

  test("unicode - decimal values intertwined with normal text") {
    val input = """.. |subst| unicode:: 169 Company
                  |
                  |Copyright |subst|""".stripMargin
    run(input, p(Text("Copyright " + '\u00a9'.toString + " Company")))
  }

}<|MERGE_RESOLUTION|>--- conflicted
+++ resolved
@@ -23,10 +23,6 @@
 import laika.ast.sample.ParagraphCompanionShortcuts
 import laika.format.{ AST, ReStructuredText }
 import laika.parse.markup.DocumentParser.TransformationError
-<<<<<<< HEAD
-=======
-import laika.rewrite.link.LinkValidation
->>>>>>> 986a9acd
 import laika.time.PlatformDateTime
 import munit.FunSuite
 
@@ -37,7 +33,10 @@
 
   private val imgTarget = InternalTarget(CurrentTree / "picture.jpg")
 
-  private val parser = MarkupParser.of(ReStructuredText).build
+  private val parser = MarkupParser
+    .of(ReStructuredText)
+    .withConfigValue(LinkConfig(excludeFromValidation = Seq(Root)))
+    .build
 
   def parse(input: String): Either[TransformationError, RootElement] =
     parser
