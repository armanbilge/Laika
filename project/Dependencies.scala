object Dependencies {

  object versions {

    val scala2_12 = "2.12.18"
    val scala2_13 = "2.13.11"
    val scala3    = "3.3.0"

<<<<<<< HEAD
    val catsCore   = "2.9.0"
    val catsEffect = "3.5.1"
    val fs2        = "3.7.0"
    val http4s     = "0.23.22"
=======
    val catsCore   = "2.10.0"
    val catsEffect = "3.5.1"
    val fs2        = "3.9.1"
    val http4s     = "0.23.23"
>>>>>>> 986a9acd

    val munit    = "0.7.29"
    val munitCE3 = "1.0.7"
    val jTidy    = "r938"
    val fop      = "2.8"
  }

}<|MERGE_RESOLUTION|>--- conflicted
+++ resolved
@@ -6,17 +6,10 @@
     val scala2_13 = "2.13.11"
     val scala3    = "3.3.0"
 
-<<<<<<< HEAD
-    val catsCore   = "2.9.0"
-    val catsEffect = "3.5.1"
-    val fs2        = "3.7.0"
-    val http4s     = "0.23.22"
-=======
     val catsCore   = "2.10.0"
     val catsEffect = "3.5.1"
     val fs2        = "3.9.1"
     val http4s     = "0.23.23"
->>>>>>> 986a9acd
 
     val munit    = "0.7.29"
     val munitCE3 = "1.0.7"
